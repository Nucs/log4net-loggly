--- conflicted
+++ resolved
@@ -1,20 +1,5 @@
 namespace log4net.loggly
 {
-<<<<<<< HEAD
-	public interface ILogglyAppenderConfig
-	{
-		string RootUrl { get; set; }
-		string InputKey { get; set; }
-		string UserAgent { get; set; }
-		string LogMode { get; set; }
-		int TimeoutInSeconds { get; set; }
-		string Tag { get; set; }
-		string LogicalThreadContextKeys { get; set; }
-		string GlobalContextKeys { get; set; }
-		int BufferSize { get; set; }
-		int NumberOfInnerExceptions { get; set; }
-	}
-=======
     public interface ILogglyAppenderConfig
     {
         string RootUrl { get; set; }
@@ -26,6 +11,6 @@
         string LogicalThreadContextKeys { get; set; }
         string GlobalContextKeys { get; set; }
         int BufferSize { get; set; }
+        int NumberOfInnerExceptions { get; set; }
     }
->>>>>>> 1a6a9597
 }