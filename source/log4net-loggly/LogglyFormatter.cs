--- conflicted
+++ resolved
@@ -1,6 +1,5 @@
 namespace log4net.loggly
 {
-<<<<<<< HEAD
     using System;
     using System.Collections;
     using System.Collections.Generic;
@@ -333,305 +332,4 @@
             }
         }
     }
-=======
-	public class LogglyFormatter : ILogglyFormatter
-	{
-		private Process _currentProcess;
-		private ILogglyAppenderConfig _config;
-		public int EVENT_SIZE = 1000 * 1000;
-
-		public LogglyFormatter()
-		{
-			_currentProcess = Process.GetCurrentProcess();
-		}
-
-		public virtual void AppendAdditionalLoggingInformation(ILogglyAppenderConfig config, LoggingEvent loggingEvent)
-		{
-			this._config = config;
-		}
-
-		public virtual string ToJson(LoggingEvent loggingEvent)
-		{
-			return PreParse(loggingEvent);
-		}
-
-		public virtual string ToJson(IEnumerable<LoggingEvent> loggingEvents)
-		{
-			return JsonConvert.SerializeObject(loggingEvents.Select(PreParse),new JsonSerializerSettings(){
-				ReferenceLoopHandling = ReferenceLoopHandling.Ignore
-			});
-		}
-
-		public virtual string ToJson(string renderedLog, DateTime timeStamp)
-		{
-			return ParseRenderedLog(renderedLog, timeStamp);
-		}
-
-		/// <summary>
-		/// Formats the log event to various JSON fields that are to be shown in Loggly.
-		/// </summary>
-		/// <param name="loggingEvent"></param>
-		/// <returns></returns>
-		private string PreParse(LoggingEvent loggingEvent)
-		{
-			//formating base logging info
-			dynamic _loggingInfo = new ExpandoObject();
-			_loggingInfo.timestamp = loggingEvent.TimeStamp.ToString(@"yyyy-MM-ddTHH\:mm\:ss.fffzzz");
-			_loggingInfo.level = loggingEvent.Level.DisplayName;
-			_loggingInfo.hostName = Environment.MachineName;
-			_loggingInfo.process = _currentProcess.ProcessName;
-			_loggingInfo.threadName = loggingEvent.ThreadName;
-			_loggingInfo.loggerName = loggingEvent.LoggerName;
-
-			//handling messages
-			object _loggedObject = null;
-			string _message = GetMessageAndObjectInfo(loggingEvent, out _loggedObject);
-
-			if (_message != string.Empty)
-			{
-				_loggingInfo.message = _message;
-			}
-
-			//handling exceptions
-			dynamic _exceptionInfo = GetExceptionInfo(loggingEvent);
-			if (_exceptionInfo != null)
-			{
-				_loggingInfo.exception = _exceptionInfo;
-			}
-
-			//handling threadcontext properties
-			string[] _threadContextProperties = ThreadContext.Properties.GetKeys();
-			if (_threadContextProperties != null && _threadContextProperties.Any())
-			{
-				var p = _loggingInfo as IDictionary<string, object>;
-				foreach (string key in _threadContextProperties)
-				{
-					if ((ThreadContext.Properties[key] as IFixingRequired) != null
-						&& (ThreadContext.Properties[key] as IFixingRequired).GetFixedObject() != null)
-					{
-						p[key] = (ThreadContext.Properties[key] as IFixingRequired).GetFixedObject();
-					}
-					else
-					{
-						p[key] = ThreadContext.Properties[key].ToString();
-					}
-				}
-			}
-
-			//handling logicalthreadcontext properties
-			if (this._config.LogicalThreadContextKeys != null)
-			{
-				var ltp = _loggingInfo as IDictionary<string, object>;
-				string[] _LogicalThreadContextProperties = this._config.LogicalThreadContextKeys.Split(',');
-				foreach (string key in _LogicalThreadContextProperties)
-				{
-					if (LogicalThreadContext.Properties[key] != null)
-					{
-						if ((LogicalThreadContext.Properties[key] as IFixingRequired) != null
-							&& (LogicalThreadContext.Properties[key] as IFixingRequired).GetFixedObject() != null)
-						{
-							ltp[key] = (LogicalThreadContext.Properties[key] as IFixingRequired).GetFixedObject();
-						}
-						else
-						{
-							ltp[key] = LogicalThreadContext.Properties[key].ToString();
-						}
-					}
-				}
-			}
-
-			//handling globalcontext properties
-			if (this._config.GlobalContextKeys != null)
-			{
-				var gcp = _loggingInfo as IDictionary<string, object>;
-				string[] _globalContextProperties = this._config.GlobalContextKeys.Split(',');
-				foreach (string key in _globalContextProperties)
-				{
-					if (GlobalContext.Properties[key] != null)
-					{
-						if ((GlobalContext.Properties[key] as IFixingRequired) != null
-							&& (GlobalContext.Properties[key] as IFixingRequired).GetFixedObject() != null)
-						{
-							gcp[key] = (GlobalContext.Properties[key] as IFixingRequired).GetFixedObject();
-						}
-						else
-						{
-							gcp[key] = GlobalContext.Properties[key].ToString();
-						}
-					}
-				}
-			}
-
-			string jsonMessage = string.Empty;
-			if (TryGetParsedJsonFromLog(_loggingInfo, _loggedObject, out jsonMessage))
-			{
-				return jsonMessage;
-			}
-			else
-			{
-				//converting event info to Json string
-				return JsonConvert.SerializeObject(_loggingInfo,
-				new JsonSerializerSettings()
-				{
-					ReferenceLoopHandling = ReferenceLoopHandling.Ignore,
-				});
-			}
-		}
-
-		/// <summary>
-		/// Merged Rendered log and formatted timestamp in the single Json object
-		/// </summary>
-		/// <param name="log"></param>
-		/// <param name="timeStamp"></param>
-		/// <returns></returns>
-		private string ParseRenderedLog(string log, DateTime timeStamp)
-		{
-			dynamic _loggingInfo = new ExpandoObject();
-			_loggingInfo.timestamp = timeStamp.ToString(@"yyyy-MM-ddTHH\:mm\:ss.fffzzz");
-
-			string jsonMessage = string.Empty;
-			if (TryGetParsedJsonFromLog(_loggingInfo, log, out jsonMessage))
-			{
-				return jsonMessage;
-			}
-			else
-			{
-				_loggingInfo.message = log;
-				return JsonConvert.SerializeObject(_loggingInfo,
-					new JsonSerializerSettings()
-					{
-						PreserveReferencesHandling = PreserveReferencesHandling.Arrays,
-						ReferenceLoopHandling = ReferenceLoopHandling.Ignore,
-					});
-			}
-		}
-
-		/// <summary>
-		/// Returns the exception information. Also takes care of the InnerException.  
-		/// </summary>
-		/// <param name="loggingEvent"></param>
-		/// <returns></returns>
-		private object GetExceptionInfo(LoggingEvent loggingEvent)
-		{
-			if (loggingEvent.ExceptionObject == null)
-			return null;
-
-			dynamic exceptionInfo = new ExpandoObject();
-			exceptionInfo.exceptionType = loggingEvent.ExceptionObject.GetType().FullName;
-			exceptionInfo.exceptionMessage = loggingEvent.ExceptionObject.Message;
-			exceptionInfo.stacktrace = loggingEvent.ExceptionObject.StackTrace;
-
-			//most of the times dotnet exceptions contain important messages in the inner exceptions
-			if (loggingEvent.ExceptionObject.InnerException != null)
-			{
-				dynamic innerException = new
-				{
-					innerExceptionType = loggingEvent.ExceptionObject.InnerException.GetType().FullName,
-					innerExceptionMessage = loggingEvent.ExceptionObject.InnerException.Message,
-					innerStacktrace = loggingEvent.ExceptionObject.InnerException.StackTrace
-				};
-				exceptionInfo.innerException = innerException;
-			}
-			return exceptionInfo;
-		}
-
-		/// <summary>
-		/// Returns a string type message if it is not a custom object,
-		/// otherwise returns custom object details
-		/// </summary>
-		/// <param name="loggingEvent"></param>
-		/// <returns></returns>
-		private string GetMessageAndObjectInfo(LoggingEvent loggingEvent, out object objInfo)
-		{
-			string message = string.Empty;
-			objInfo = null;
-			int bytesLengthAllowedToLoggly = EVENT_SIZE;
-
-			if (loggingEvent.MessageObject != null)
-			{
-				if (loggingEvent.MessageObject.GetType() == typeof(string)
-						//if it is sent by using InfoFormat method then treat it as a string message
-						|| loggingEvent.MessageObject.GetType().FullName == "log4net.Util.SystemStringFormat"
-						|| loggingEvent.MessageObject.GetType().FullName.Contains("StringFormatFormattedMessage"))
-				{
-					message = loggingEvent.MessageObject.ToString();
-					int messageSizeInBytes = Encoding.Default.GetByteCount(message);
-					if (messageSizeInBytes > bytesLengthAllowedToLoggly)
-					{
-						message = message.Substring(0, bytesLengthAllowedToLoggly);
-					}
-				}
-				else
-				{
-					objInfo = loggingEvent.MessageObject;
-				}
-			}
-			else
-			{
-				//adding message as null so that the Loggly user
-				//can know that a null object is logged.
-				message = "null";
-			}
-			return message;
-		}
-
-		/// <summary>
-		/// Tries to merge log with the logged object or rendered log
-		/// and converts to JSON
-		/// </summary>
-		/// <param name="loggingInfo"></param>
-		/// <param name="loggingObject"></param>
-		/// <param name="_loggingEventJSON"></param>
-		/// <returns></returns>
-		private bool TryGetParsedJsonFromLog(dynamic loggingInfo, object loggingObject, out string _loggingEventJSON)
-		{
-			//serialize the dynamic object to string
-			_loggingEventJSON = JsonConvert.SerializeObject(loggingInfo,
-			new JsonSerializerSettings()
-			{
-				ReferenceLoopHandling = ReferenceLoopHandling.Ignore,
-			}); 
-			
-			//if loggingObject is null then we need to go to further step
-			if (loggingObject == null)
-				return false;
-			
-			try
-			{
-				string _loggedObjectJSON = string.Empty;
-				if (loggingObject.GetType() == typeof(string))
-				{
-					_loggedObjectJSON = loggingObject.ToString();
-				}
-				else
-				{
-					_loggedObjectJSON = JsonConvert.SerializeObject(loggingObject,
-						new JsonSerializerSettings()
-						{
-							PreserveReferencesHandling = PreserveReferencesHandling.Arrays,
-							ReferenceLoopHandling = ReferenceLoopHandling.Ignore,
-						});
-				}
-
-				//try to parse the logging object
-				JObject jObject = JObject.Parse(_loggedObjectJSON);
-				JObject jEvent = JObject.Parse(_loggingEventJSON);
-
-				//merge these two objects into one JSON string
-				jEvent.Merge(jObject, new JsonMergeSettings
-				{
-					MergeArrayHandling = MergeArrayHandling.Union
-				});
-
-				_loggingEventJSON = jEvent.ToString();
-				
-				return true;
-			}
-			catch
-			{
-				return false;
-			}
-		}
-	}
->>>>>>> 6e0cbac8
-}
+}