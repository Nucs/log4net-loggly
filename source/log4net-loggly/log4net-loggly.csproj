--- conflicted
+++ resolved
@@ -1,6 +1,5 @@
 ﻿<?xml version="1.0" encoding="utf-8"?>
 <Project ToolsVersion="4.0" DefaultTargets="Build" xmlns="http://schemas.microsoft.com/developer/msbuild/2003">
-<<<<<<< HEAD
   <PropertyGroup>
     <Configuration Condition=" '$(Configuration)' == '' ">Debug</Configuration>
     <Platform Condition=" '$(Platform)' == '' ">AnyCPU</Platform>
@@ -22,7 +21,6 @@
     <DefineConstants>DEBUG;TRACE</DefineConstants>
     <ErrorReport>prompt</ErrorReport>
     <WarningLevel>4</WarningLevel>
-    <LangVersion>4</LangVersion>
   </PropertyGroup>
   <PropertyGroup Condition=" '$(Configuration)|$(Platform)' == 'Release|AnyCPU' ">
     <DebugType>pdbonly</DebugType>
@@ -33,9 +31,9 @@
     <WarningLevel>4</WarningLevel>
   </PropertyGroup>
   <ItemGroup>
-    <Reference Include="log4net, Version=1.2.13.0, Culture=neutral, PublicKeyToken=669e0ddf0bb1aa2a, processorArchitecture=MSIL">
+    <Reference Include="log4net, Version=2.0.7.0, Culture=neutral, PublicKeyToken=669e0ddf0bb1aa2a, processorArchitecture=MSIL">
       <SpecificVersion>False</SpecificVersion>
-      <HintPath>..\packages\log4net.2.0.3\lib\net40-full\log4net.dll</HintPath>
+      <HintPath>..\packages\log4net.2.0.7\lib\net40-client\log4net.dll</HintPath>
     </Reference>
     <Reference Include="Newtonsoft.Json, Version=8.0.0.0, Culture=neutral, PublicKeyToken=30ad4fe6b2a6aeed, processorArchitecture=MSIL">
       <HintPath>..\packages\Newtonsoft.Json.8.0.1\lib\net40\Newtonsoft.Json.dll</HintPath>
@@ -69,80 +67,10 @@
   </ItemGroup>
   <Import Project="$(MSBuildToolsPath)\Microsoft.CSharp.targets" />
   <!-- To modify your build process, add your task inside one of the targets below and uncomment it. 
-			 Other similar extension points exist, see Microsoft.Common.targets.
-=======
-	<PropertyGroup>
-		<Configuration Condition=" '$(Configuration)' == '' ">Debug</Configuration>
-		<Platform Condition=" '$(Platform)' == '' ">AnyCPU</Platform>
-		<ProductVersion>8.0.30703</ProductVersion>
-		<SchemaVersion>2.0</SchemaVersion>
-		<ProjectGuid>{ABE2B1B6-A83C-4604-AF87-FAAC3976530D}</ProjectGuid>
-		<OutputType>Library</OutputType>
-		<AppDesignerFolder>Properties</AppDesignerFolder>
-		<RootNamespace>log4net.loggly</RootNamespace>
-		<AssemblyName>log4net-loggly</AssemblyName>
-		<TargetFrameworkVersion>v4.0</TargetFrameworkVersion>
-		<FileAlignment>512</FileAlignment>
-	</PropertyGroup>
-	<PropertyGroup Condition=" '$(Configuration)|$(Platform)' == 'Debug|AnyCPU' ">
-		<DebugSymbols>true</DebugSymbols>
-		<DebugType>full</DebugType>
-		<Optimize>false</Optimize>
-		<OutputPath>bin\Debug\</OutputPath>
-		<DefineConstants>DEBUG;TRACE</DefineConstants>
-		<ErrorReport>prompt</ErrorReport>
-		<WarningLevel>4</WarningLevel>
-	</PropertyGroup>
-	<PropertyGroup Condition=" '$(Configuration)|$(Platform)' == 'Release|AnyCPU' ">
-		<DebugType>pdbonly</DebugType>
-		<Optimize>true</Optimize>
-		<OutputPath>bin\Release\</OutputPath>
-		<DefineConstants>TRACE</DefineConstants>
-		<ErrorReport>prompt</ErrorReport>
-		<WarningLevel>4</WarningLevel>
-	</PropertyGroup>
-	<ItemGroup>
-		<Reference Include="log4net, Version=2.0.7.0, Culture=neutral, PublicKeyToken=669e0ddf0bb1aa2a, processorArchitecture=MSIL">
-		<HintPath>..\..\..\packages\log4net.2.0.7\lib\net40-full\log4net.dll</HintPath>
-		<Private>True</Private>
-		</Reference>
-		<Reference Include="Newtonsoft.Json, Version=8.0.0.0, Culture=neutral, PublicKeyToken=30ad4fe6b2a6aeed, processorArchitecture=MSIL">
-		<HintPath>..\packages\Newtonsoft.Json.8.0.1\lib\net40\Newtonsoft.Json.dll</HintPath>
-		<Private>True</Private>
-		</Reference>
-		<Reference Include="System" />
-		<Reference Include="System.Configuration" />
-		<Reference Include="System.Core" />
-		<Reference Include="System.Xml.Linq" />
-		<Reference Include="System.Data.DataSetExtensions" />
-		<Reference Include="Microsoft.CSharp" />
-		<Reference Include="System.Data" />
-		<Reference Include="System.Xml" />
-	</ItemGroup>
-	<ItemGroup>
-		<Compile Include="ILogglyAppenderConfig.cs" />
-		<Compile Include="ILogglyClient.cs" />
-		<Compile Include="LogglyAppenderConfig.cs" />
-		<Compile Include="LogglyAsyncHandler.cs" />
-		<Compile Include="LogglyBufferringAppender.cs" />
-		<Compile Include="LogglyClient.cs" />
-		<Compile Include="LogglyFormatter.cs" />
-		<Compile Include="ILogglyFormatter.cs" />
-		<Compile Include="LogglyAppender.cs" />
-		<Compile Include="LogglyStoreLogsInBuffer.cs" />
-		<Compile Include="Properties\AssemblyInfo.cs" />
-		<Compile Include="LogglySendBufferedLogs.cs" />
-	</ItemGroup>
-	<ItemGroup>
-		<None Include="packages.config" />
-	</ItemGroup>
-	<Import Project="$(MSBuildToolsPath)\Microsoft.CSharp.targets" />
-	<!-- To modify your build process, add your task inside one of the targets below and uncomment it. 
 		Other similar extension points exist, see Microsoft.Common.targets.
->>>>>>> 6e0cbac8
 	<Target Name="BeforeBuild">
 	</Target>
 	<Target Name="AfterBuild">
 	</Target>
 	-->
-</Project>
+</Project>